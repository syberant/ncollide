--- conflicted
+++ resolved
@@ -1,4 +1,3 @@
-<<<<<<< HEAD
 use crate::math::Point;
 use na::{self, Real};
 use crate::query::{Contact, ContactKinematic, TrackedContact};
@@ -7,13 +6,6 @@
 use std::collections::{hash_map::Entry, HashMap};
 use crate::utils::IdAllocator;
 use crate::query::ContactPreprocessor;
-=======
-use na::{self, Real};
-use query::{Contact, ContactKinematic, TrackedContact};
-use std::mem;
-use utils::{GenerationalId, IdAllocator};
-
->>>>>>> 533b816b
 
 /// The technique used for contact tracking.
 #[derive(Copy, Clone, Debug, PartialEq, Eq)]
@@ -26,20 +18,10 @@
     DistanceBased(N),
 }
 
-<<<<<<< HEAD
 #[derive(Clone, Debug)]
 enum ContactCache<N: Real> {
     FeatureBased(HashMap<(FeatureId, FeatureId), usize>),
     DistanceBased(Vec<(Point<N>, usize)>, N),
-=======
-impl CacheEntryStatus {
-    fn is_unused(&self) -> bool {
-        match *self {
-            CacheEntryStatus::Unused => true,
-            _ => false,
-        }
-    }
->>>>>>> 533b816b
 }
 
 /// A contact manifold.
@@ -65,16 +47,9 @@
         ContactManifold {
             ncontacts: 0,
             deepest: 0,
-<<<<<<< HEAD
             persistence: 1,
             contacts: Slab::new(),
             cache: ContactCache::DistanceBased(Vec::new(), na::convert(0.02)),
-=======
-            contacts: Vec::new(),
-            cache: Vec::new(),
-            cached_contact_used: Vec::new(),
-            new_cached_contact_used: Vec::new(), // FIXME: the existence of this buffer is ugly (just to avoid a per-update allocation).
->>>>>>> 533b816b
         }
     }
 
@@ -112,38 +87,26 @@
         }
     }
 
-<<<<<<< HEAD
+    /// Empty the manifold as well as its cache.
+    pub fn clear(&mut self, gen: &mut IdAllocator) {
+        for c in &self.contacts {
+            gen.free((c.1).0.id)
+        }
+
+        match &mut self.cache {
+            ContactCache::FeatureBased(h) => h.clear(),
+            ContactCache::DistanceBased(v, _) => v.clear()
+        }
+        self.contacts.clear();
+        self.ncontacts = 0;
+    }
+
     /// Gets the technique currently used for tracking contacts.
     pub fn tracking_mode(&self) -> ContactTrackingMode<N> {
         match self.cache {
             ContactCache::FeatureBased(_) => ContactTrackingMode::FeatureBased,
             ContactCache::DistanceBased(_, threshold) => {
                 ContactTrackingMode::DistanceBased(threshold)
-=======
-    /// Empty the manifold as well as its cache.
-    pub fn clear(&mut self, gen: &mut IdAllocator) {
-        for c in &self.contacts {
-            gen.free(c.id)
-        }
-
-        for (valid, c) in self.cached_contact_used.iter_mut().zip(self.cache.iter()) {
-            if valid.is_unused() {
-                gen.free(c.id)
-            }
-            // NOTE: other contact ids have already been freed.
-        }
-
-        self.cache.clear();
-        self.contacts.clear();
-        self.cached_contact_used.clear();
-    }
-
-    /// Save the contacts to a cache and empty the manifold.
-    pub fn save_cache_and_clear(&mut self, gen: &mut IdAllocator) {
-        for (valid, c) in self.cached_contact_used.iter_mut().zip(self.cache.iter()) {
-            if valid.is_unused() {
-                gen.free(c.id)
->>>>>>> 533b816b
             }
         }
     }
@@ -167,15 +130,10 @@
                     return;
                 }
 
-<<<<<<< HEAD
                 self.cache = ContactCache::DistanceBased(Vec::new(), new_threshold)
             }
         }
     }
-=======
-        self.new_cached_contact_used
-            .resize(self.cache.len(), CacheEntryStatus::Unused);
->>>>>>> 533b816b
 
     /// Save the contacts to a cache and empty the manifold.
     pub fn save_cache_and_clear(&mut self, gen: &mut IdAllocator) {
@@ -190,11 +148,6 @@
             }
         }
 
-<<<<<<< HEAD
-=======
-        self.new_cached_contact_used.clear();
-        self.contacts.clear();
->>>>>>> 533b816b
         self.deepest = 0;
         self.ncontacts = 0;
         self.contacts.retain(|_i, c| {
@@ -301,37 +254,12 @@
                             self.deepest = i;
                         }
 
-<<<<<<< HEAD
                         false
                     }
                     Entry::Occupied(e) => {
                         if is_deepest {
                             self.deepest = *e.get();
                         }
-=======
-    /*
-     * Feature-based matching:
-     *
-    pub fn push(
-        &mut self,
-        contact: Contact<N>,
-        kinematic: ContactKinematic<P>,
-        gen: &mut IdAllocator,
-    ) -> bool {
-        let mut id = GenerationalId::invalid();
-        let mut matched = false;
-
-        for i in 0..self.cache.len() {
-            if self.cached_contact_used[i].is_unused()
-                && self.cache[i].kinematic.feature1() == kinematic.feature1()
-                && self.cache[i].kinematic.feature2() == kinematic.feature2()
-            {
-                self.cached_contact_used[i] = CacheEntryStatus::Used(self.contacts.len());
-                id = self.cache[i].id;
-                matched = true;
-            }
-        }
->>>>>>> 533b816b
 
                         let c = &mut self.contacts[*e.get()];
 
