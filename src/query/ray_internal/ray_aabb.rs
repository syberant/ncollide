--- conflicted
+++ resolved
@@ -172,13 +172,7 @@
     }
 }
 
-<<<<<<< HEAD
 fn clip_line<N: Real>(aabb: &AABB<N>, origin: &Point<N>, dir: &Vector<N>) -> Option<((N, Vector<N>, isize), (N, Vector<N>, isize))> {
-=======
-fn ray_aabb<N: Real>(aabb: &AABB<N>, ray: &Ray<N>, solid: bool) -> Option<(N, Vector<N>, isize)> {
-    // NOTE: we don't start with tmin = 0 so we can return the correct normal
-    // when the ray starts exactly on the object contour.
->>>>>>> 533b816b
     let mut tmax: N = Bounded::max_value();
     let mut tmin: N = -tmax;
     let mut near_side = 0;
@@ -229,13 +223,12 @@
                 far_diag = true;
             }
 
-            if tmax < N::zero() || tmin > tmax {
+            if tmin > tmax {
                 return None;
             }
         }
     }
 
-<<<<<<< HEAD
     let near = if near_diag {
         (tmin, -dir.normalize(), near_side)
     } else {
@@ -243,12 +236,6 @@
 
         if near_side < 0 {
             normal[(-near_side - 1) as usize] = N::one();
-=======
-    if tmin < N::zero() {
-        // the ray starts inside of the box
-        if solid {
-            Some((na::zero(), na::zero(), far_side))
->>>>>>> 533b816b
         } else {
             normal[(near_side - 1) as usize] = -N::one();
         }
