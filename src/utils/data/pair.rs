--- conflicted
+++ resolved
@@ -7,13 +7,8 @@
 // XXX: Rename this `FastKeyPair`.
 
 /// An unordered pair of elements implementing `HasUid`.
-<<<<<<< HEAD
-#[deriving(Clone, Encodable, Decodable)]
+#[deriving(Clone, Copy, RustcEncodable, RustcDecodable)]
 pub struct Pair {
-=======
-#[deriving(Clone, RustcEncodable, RustcDecodable)]
-pub struct Pair<B> {
->>>>>>> ed75e78a
     /// first object of the pair
     pub first:  FastKey,
     /// second object of the pair
